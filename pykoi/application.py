"""Application module."""
import asyncio
import os
import re
import subprocess
import time

from datetime import datetime
from typing import List, Optional, Any, Dict, Union
from fastapi import FastAPI, Depends, HTTPException, UploadFile, status
from fastapi.security import HTTPBasic, HTTPBasicCredentials
from passlib.context import CryptContext
from fastapi.responses import JSONResponse
from fastapi.staticfiles import StaticFiles
from pydantic import BaseModel
from starlette.middleware.cors import CORSMiddleware
from pykoi.telemetry.telemetry import Telemetry
from pykoi.telemetry.events import AppStartEvent, AppStopEvent
from pykoi.chat.db.constants import RAG_LIST_SEPARATOR


oauth_scheme = HTTPBasic()


class UpdateQATable(BaseModel):
    id: int
    vote_status: str


class UpdateRAGTable(BaseModel):
    id: int
    vote_status: str


class UpdateQATableAnswer(BaseModel):
    id: int
    new_answer: str


class UpdateRAGTableAnswer(BaseModel):
    id: int
    new_answer: str


class RankingTableUpdate(BaseModel):
    question: str
    up_ranking_answer: str
    low_ranking_answer: str


class InferenceRankingTable(BaseModel):
    n: Optional[int] = 2


class ModelAnswer(BaseModel):
    model: str
    qid: int
    rank: int
    answer: str


class ComparatorInsertRequest(BaseModel):
    data: List[ModelAnswer]


class RetrievalNewMessage(BaseModel):
    prompt: str
    file_names: List[str]


class QATableToCSV(BaseModel):
    file_name: str


class RAGTableToCSV(BaseModel):
    file_name: str


class ComparatorTableToCSV(BaseModel):
    file_name: str


class UserInDB:
    def __init__(self, username: str, hashed_password: str):
        self.username = username
        self.hashed_password = hashed_password


class Application:
    """
    The Application class.
    """

    def __init__(
        self,
        share: bool = False,
        debug: bool = False,
        username: Union[None, str, List] = None,
        password: Union[None, str, List] = None,
        host: str = "127.0.0.1",
        port: int = 5000,
        enable_telemetry: bool = True,
    ):
        """
        Initialize the Application.

        Args:
            share (bool, optional): If True, the application will be shared via localhost.run. Defaults to False.
            debug (bool, optional): If True, the application will run in debug mode. Defaults to False.
            username (str, optional): The username for authentication. Defaults to None.
            password (str, optional): The password for authentication. Defaults to None.
            host (str): The host to run the application on. Defaults to None.
            port (int): The port to run the application on. Defaults to None.
            enable_telemetry (bool, optional): If True, enable_telemetry will be enabled. Defaults to True.
        """
        self._debug = debug
        self._share = share
        self._host = host
        self._port = port
        self.data_sources = {}
        self.components = []
        if username and password:
            self._auth = True
        else:
            self._auth = False
        if isinstance(username, str):
            username = [username]
        if isinstance(password, str):
            password = [password]
        if (
            username is not None
            and password is not None
            and len(username) != len(password)
        ):
            raise ValueError("The length of username and password must be the same.")
        self._pwd_context = CryptContext(schemes=["bcrypt"], deprecated="auto")

        self._fake_users_db = {}
        if username is not None and password is not None:
            for user_name, pass_word in zip(username, password):
                self._fake_users_db[user_name] = UserInDB(
                    username=user_name,
                    hashed_password=self._pwd_context.hash(pass_word),
                )
        self._telemetry = Telemetry(enable_telemetry)

    def authenticate_user(self, fake_db, username: str, password: str):
        if self._auth:
            user = fake_db.get(username)
            if not user:
                return False
            if not self._pwd_context.verify(password, user.hashed_password):
                return False
            return user
        else:
            return "no_auth"

    def auth_required(self, credentials: HTTPBasicCredentials = Depends(oauth_scheme)):
        user = self.authenticate_user(
            self._fake_users_db, credentials.username, credentials.password
        )
        if not user:
            raise HTTPException(
                status_code=status.HTTP_401_UNAUTHORIZED,
                detail="Incorrect username or password",
                headers={"WWW-Authenticate": "Basic"},
            )
        return user

    def dummy_auth(self):
        return None

    def get_auth_dependency(self):
        if self._auth:
            return self.auth_required
        else:
            return self.dummy_auth

    def add_component(self, component: Any):
        """
        Add a component to the application.

        Args:
            component (Any): The component to be added.
        """
        # TODO (Jojo): remove component Dropdown check
        from pykoi.component.base import Dropdown

        if component.data_source:
            self.data_sources[component.id] = component.data_source
            # set data_endpoint if it's a Dropdown component
            if isinstance(component, Dropdown):
                component.props["data_endpoint"] = component.id
        self.components.append(
            {
                "id": component.id,
                "component": component,
                "svelte_component": component.svelte_component,
                "props": component.props,
            }
        )

    def create_chatbot_route(self, app: FastAPI, component: Dict[str, Any]):
        """
        Create chatbot routes for the application.

        Args:
            app (FastAPI): The FastAPI application.
            component (Dict[str, Any]): The component for which the routes are being created.
        """

        @app.post("/chat/{message}")
        async def inference(
            message: str,
            user: Union[None, UserInDB] = Depends(self.get_auth_dependency()),
        ):
            try:
                output = component["component"].model.predict(message)[0]
                # insert question and answer into database
                id = component["component"].database.insert_question_answer(
                    message, output
                )
                return {
                    "id": id,
                    "log": "Inference complete",
                    "status": "200",
                    "question": message,
                    "answer": output,
                }
            except Exception as ex:
                return {"log": f"Inference failed: {ex}", "status": "500"}

        @app.post("/chat/qa_table/update")
        async def update_qa_table(
            request_body: UpdateQATable,
            user: Union[None, UserInDB] = Depends(self.get_auth_dependency()),
        ):
            try:
                print("updating QA vote")
                component["component"].database.update_vote_status(
                    request_body.id, request_body.vote_status
                )
                return {"log": "Table updated", "status": "200"}
            except Exception as ex:
                return {"log": f"Table update failed: {ex}", "status": "500"}

        @app.post("/chat/qa_table/update_answer")
        async def update_qa_table_response(
            request_body: UpdateQATableAnswer,
            user: Union[None, UserInDB] = Depends(self.get_auth_dependency()),
        ):
            try:
                component["component"].database.update_answer(
                    request_body.id, request_body.new_answer
                )
                print(
                    "/chat/qa_table/update_answer",
                    request_body.id,
                    request_body.new_answer,
                )
                return {
                    "log": "Table response updated",
                    "new_answer": request_body.new_answer,
                    "status": "200",
                }
            except Exception as ex:
                return {"log": f"Table update failed: {ex}", "status": "500"}

        @app.post("/chat/qa_table/save_to_csv")
        async def save_qa_table_to_csv(
            request_body: QATableToCSV,
            user: Union[None, UserInDB] = Depends(self.get_auth_dependency()),
        ):
            try:
                component["component"].database.save_to_csv(request_body.file_name)
                return {
                    "log": f"Saved to {request_body.file_name}.csv",
                    "status": "200",
                }
            except Exception as ex:
                return {"log": f"Save to CSV failed: {ex}", "status": "500"}

        @app.get("/chat/qa_table/close")
        async def close_qa_table(
            user: Union[None, UserInDB] = Depends(self.get_auth_dependency())
        ):
            try:
                component["component"].database.close_connection()
                return {"log": "Table closed", "status": "200"}
            except Exception as ex:
                return {"log": f"Table close failed: {ex}", "status": "500"}

        @app.post("/chat/multi_responses/{message}")
        async def inference_ranking_table(
            message: str,
            request_body: InferenceRankingTable,
            user: Union[None, UserInDB] = Depends(self.get_auth_dependency()),
        ):
            try:
                num_of_response = request_body.n
                output = component["component"].model.predict(message, num_of_response)
                # Check the type of each item in the output list
                return {
                    "log": "Inference complete",
                    "status": "200",
                    "question": message,
                    "answer": output,
                }
            except Exception as ex:
                return {"log": f"Inference failed: {ex}", "status": "500"}

        @app.post("/chat/ranking_table/update")
        async def update_ranking_table(
            request_body: RankingTableUpdate,
            user: Union[None, UserInDB] = Depends(self.get_auth_dependency()),
        ):
            try:
                component["component"].database.insert_ranking(
                    request_body.question,
                    request_body.up_ranking_answer,
                    request_body.low_ranking_answer,
                )
                return {"log": "Table updated", "status": "200"}
            except Exception as ex:
                return {"log": f"Table update failed: {ex}", "status": "500"}

        @app.get("/chat/ranking_table/retrieve")
        async def retrieve_ranking_table(
            user: Union[None, UserInDB] = Depends(self.get_auth_dependency())
        ):
            try:
                print("retrieve_ranking_table")
                rows = component["component"].database.retrieve_all_question_answers()
                return {"rows": rows, "log": "Table retrieved", "status": "200"}
            except Exception as ex:
                return {"log": f"Table retrieval failed: {ex}", "status": "500"}

        @app.post("/chat/rag_table/update")
        async def update_rag_table(
            request_body: UpdateRAGTable,
            user: Union[None, UserInDB] = Depends(self.get_auth_dependency()),
        ):
            try:
                print("updating RAG vote")
                component["component"].database.update_vote_status(
                    request_body.id, request_body.vote_status
                )
                return {"log": "Table updated", "status": "200"}
            except Exception as ex:
                return {"log": f"Table update failed: {ex}", "status": "500"}

        @app.post("/chat/rag_table/update_answer")
        async def update_rag_table_response(
            request_body: UpdateRAGTableAnswer,
            user: Union[None, UserInDB] = Depends(self.get_auth_dependency()),
        ):
            try:
                component["component"].database.update_answer(
                    request_body.id, request_body.new_answer
                )
                print(
                    "/chat/rag_table/update_answer",
                    request_body.id,
                    request_body.new_answer,
                )
                return {
                    "log": "Table response updated",
                    "new_answer": request_body.new_answer,
                    "status": "200",
                }
            except Exception as ex:
                return {"log": f"Table update failed: {ex}", "status": "500"}

        @app.get("/chat/rag_table/retrieve")
        async def retrieve_rag_table(
            user: Union[None, UserInDB] = Depends(self.get_auth_dependency())
        ):
            try:
                rows = component["component"].database.retrieve_all_question_answers()
                modified_rows = []
                for row in rows:
                    row_list = list(row)  # Convert the tuple to a list
                    row_list[5] = row_list[5].split(RAG_LIST_SEPARATOR)
                    row_list[6] = row_list[6].split(RAG_LIST_SEPARATOR)
                    row_list[7] = row_list[7].split(RAG_LIST_SEPARATOR)
                    modified_rows.append(
                        row_list
                    )  # Append the modified list to the new list
                return {
                    "rows": modified_rows,
                    "log": "RAG Table retrieved",
                    "status": "200",
                }
            except Exception as ex:
                return {"log": f"Table retrieval failed: {ex}", "status": "500"}

        @app.post("/chat/rag_table/save_to_csv")
        async def save_rag_table_to_csv(
            request_body: RAGTableToCSV,
            user: Union[None, UserInDB] = Depends(self.get_auth_dependency()),
        ):
            try:
                component["component"].database.save_to_csv(request_body.file_name)
                return {
                    "log": f"Saved to {request_body.file_name}.csv",
                    "status": "200",
                }
            except Exception as ex:
                return {"log": f"Save to CSV failed: {ex}", "status": "500"}

    def create_feedback_route(self, app: FastAPI, component: Dict[str, Any]):
        """
        Create feedback routes for the application.

        Args:
            app (FastAPI): The FastAPI application.
            component (Dict[str, Any]): The component for which the routes are being created.
        """

        @app.get("/chat/qa_table/retrieve")
        async def retrieve_qa_table(
            user: Union[None, UserInDB] = Depends(self.get_auth_dependency())
        ):
            try:
                rows = component["component"].database.retrieve_all_question_answers()
                return {"rows": rows, "log": "Table retrieved", "status": "200"}
            except Exception as ex:
                return {"log": f"Table retrieval failed: {ex}", "status": "500"}

        @app.get("/chat/ranking_table/close")
        async def close_ranking_table(
            user: Union[None, UserInDB] = Depends(self.get_auth_dependency())
        ):
            try:
                component["component"].database.close_connection()
                return {"log": "Table closed", "status": "200"}
            except Exception as ex:
                return {"log": f"Table close failed: {ex}", "status": "500"}

    def create_chatbot_comparator_route(self, app: FastAPI, component: Dict[str, Any]):
        """
        Create chatbot comparator routes for the application.

        Args:
            app (FastAPI): The FastAPI application.
            component (Dict[str, Any]): The component for which the routes are being created.
        """

        @app.post("/chat/comparator/{message}")
        async def compare(
            message: str,
            user: Union[None, UserInDB] = Depends(self.get_auth_dependency()),
        ):
            try:
                output_dict = {}
                # insert question and answer into database
                qid = component["component"].question_db.insert(
                    question=message,
                )
                # TODO: refactor to run multiple models in parallel using threading
                for model_name, model in component["component"].models.items():
                    output = model.predict(message)[0]
                    # TODO: refactor this into using another comparator database
                    output_dict[model_name] = output
                    component["component"].comparator_db.insert(
                        model=model_name,
                        qid=qid,
                        rank=1,  # default rank is 1
                        answer=output,
                    )
                return {
                    "qid": qid,
                    "log": "Inference complete",
                    "status": "200",
                    "question": message,
                    "answer": output_dict,
                }
            except Exception as ex:
                return {"log": f"Inference failed: {ex}", "status": "500"}

        @app.post("/chat/comparator/db/update")
        async def update_comparator(
            request: ComparatorInsertRequest,
            user: Union[None, UserInDB] = Depends(self.get_auth_dependency()),
        ):
            print("REQ", request.data)
            try:
                for model_answer in request.data:
                    component["component"].comparator_db.update(
                        model=model_answer.model,
                        qid=model_answer.qid,
                        rank=model_answer.rank,
                    )
                return {"log": "Table updated", "status": "200"}
            except Exception as ex:
                return {"log": f"Table update failed: {ex}", "status": "500"}

        @app.get("/chat/comparator/db/retrieve")
        async def retrieve_comparator(
            user: Union[None, UserInDB] = Depends(self.get_auth_dependency())
        ):
            try:
                rows = component[
                    "component"
                ].comparator_db.retrieve_all_question_answers()
                data = []
                for row in rows:
                    a_id, model_name, qid, question, answer, rank, _ = row

                    data.append(
                        {
                            "id": a_id,
                            "model": model_name,
                            "qid": qid,
                            "question": question,
                            "answer": answer,
                            "rank": rank,
                        }
                    )
                return {"data": data, "log": "Table retrieved", "status": "200"}
            except Exception as ex:
                return {"log": f"Table retrieval failed: {ex}", "status": "500"}

        @app.get("/chat/comparator/db/close")
        async def close_comparator(
            user: Union[None, UserInDB] = Depends(self.get_auth_dependency())
        ):
            try:
                component["component"].question_db.close_connection()
                component["component"].comparator_db.close_connection()
                return {"log": "Table closed", "status": "200"}
            except Exception as ex:
                return {"log": f"Table close failed: {ex}", "status": "500"}

        @app.post("/chat/comparator/db/save_to_csv")
        async def save_comparator_table_to_csv(
            request_body: ComparatorTableToCSV,
            user: Union[None, UserInDB] = Depends(self.get_auth_dependency()),
        ):
            try:
                print("Saving Comparator to CSV", request_body.file_name)
                component["component"].comparator_db.save_to_csv(request_body.file_name)
                return {
                    "log": f"Saved to {request_body.file_name}.csv",
                    "status": "200",
                }
            except Exception as ex:
                return {"log": f"Save to CSV failed: {ex}", "status": "500"}

    def create_qa_retrieval_route(self, app: FastAPI, component: Dict[str, Any]):
        """
        Create QA retrieval routes for the application.

        Args:
            app (FastAPI): The FastAPI application.
            component (Dict[str, Any]): The component for which the routes are being created.
        """

        @app.get("/retrieval/file/get")
        async def get_files(
            user: Union[None, UserInDB] = Depends(self.get_auth_dependency())
        ):
            print("[/retrieval/file/get]: getting files...")
            # create folder if it doesn't exist
            dir_path = os.environ["DOC_PATH"]
            if not os.path.exists(dir_path):
                os.makedirs(dir_path)
            files = os.listdir(dir_path)

            # Create a list of dictionaries, each containing the file's name, size and type
            file_data = []
            for file in files:
                size = os.path.getsize(
                    os.path.join(dir_path, file)
                )  # get size of file in bytes
                _, ext = os.path.splitext(
                    file
                )  # split the file name into name and extension
                file_data.append(
                    {
                        "name": file,
                        "size": size,
                        "type": ext[1:],  # remove the period from the extension
                    }
                )
            return {"files": file_data}

        @app.post("/retrieval/file/upload")
        async def upload_files(
            files: List[UploadFile],
            user: Union[None, UserInDB] = Depends(self.get_auth_dependency()),
        ):
            try:
                # create folder if it doesn't exist
                if not os.path.exists(os.getenv("DOC_PATH")):
                    os.makedirs(os.getenv("DOC_PATH"))

                print("[/retrieval/file/upload]: upload files...")
                # Check if any file is sent
                if not files:
                    raise HTTPException(status_code=400, detail="No file part")

                filenames = []
                # Iterate over each file
                for file in files:
                    # Check if file is selected
                    if not file.filename:
                        raise HTTPException(status_code=400, detail="No selected file")

                    print(f"[/retrieval/file/upload]: saving file {file.filename}")
                    # Save or process the file
                    with open(
                        os.path.join(os.getenv("DOC_PATH"), file.filename), "wb"
                    ) as buffer:
                        buffer.write(await file.read())
                    filenames.append(file.filename)

                # List all files in the DOC_PATH directory
                file_list = os.listdir(os.getenv("DOC_PATH"))

                return JSONResponse(
                    {"status": "ok", "filenames": filenames, "files": file_list}
                )

            except Exception as e:
                return JSONResponse({"status": "error", "message": str(e)})

        @app.post("/retrieval/vector_db/index")
        async def index_vector_db(
            user: Union[None, UserInDB] = Depends(self.get_auth_dependency())
        ):
            try:
                print("[/retrieval/vector_db/index]: indexing files...")
                component["component"].vector_db.index()
                return {"log": "Indexing complete", "status": "200"}
            except Exception as ex:
                return {"log": f"Indexing failed: {ex}", "status": "500"}

        @app.post("/retrieval/new_message")
        async def inference(
            request_body: RetrievalNewMessage,
            user: Union[None, UserInDB] = Depends(self.get_auth_dependency()),
        ):
            try:
                print("[/retrieval]: model inference.....", request_body.prompt)
                component["component"].retrieval_model.re_init(request_body.file_names)
<<<<<<< HEAD
                output = component["component"].retrieval_model.run_with_return_source_documents({"query": request_body.prompt})
                print('output', output, output["result"])
                if "source_documents" not in output:
                    print('no source documents', output)
                    source = ["N/A"]
                    source_content = ["N/A"]
                elif output["source_documents"] == []:
=======
                output = component[
                    "component"
                ].retrieval_model.run_with_return_source_documents(
                    {"query": request_body.prompt}
                )
                print("output", output, output["result"])
                if output["source_documents"] == []:
>>>>>>> 552eaa2e
                    source = ["N/A"]
                    source_content = ["N/A"]
                else:
                    source = []
                    source_content = []
                    for source_document in output["source_documents"]:
                        source.append(
                            source_document.metadata.get(
                                "file_name", "No file name found"
                            )
                        )
                        source_content.append(source_document.page_content)
                id = component["component"].database.insert_question_answer(
                    request_body.prompt,
                    output["result"],
                    request_body.file_names,
                    source,
                    source_content,
                )
                return {
                    "id": id,
                    "log": "Inference complete",
                    "status": "200",
                    "question": request_body.prompt,
                    "answer": output["result"],
                    "source": source,
                    "source_content": source_content,
                }

            except Exception as ex:
                return {"log": f"Inference failed: {ex}", "status": "500"}

        @app.get("/retrieval/{message}")
        async def inference(
            message: str,
            user: Union[None, UserInDB] = Depends(self.get_auth_dependency()),
        ):
            try:
                print("[/retrieval]: model inference...")
                output = component["component"].retrieval_model.run(message)
                id = component["component"].database.insert_question_answer(
                    message, output
                )
                return {
                    "id": id,
                    "log": "Inference complete",
                    "status": "200",
                    "question": message,
                    "answer": output,
                }
            except Exception as ex:
                return {"log": f"Inference failed: {ex}", "status": "500"}

        @app.get("/retrieval/vector_db/get")
        async def get_vector_db(
            user: Union[None, UserInDB] = Depends(self.get_auth_dependency())
        ):
            try:
                print("[/retrieval/vector_db/get]: get embedding...")
                response_dict = component["component"].vector_db.get_embedding()
                return response_dict
            except Exception as ex:
                return {
                    "log": "Failed to get embedding: {}".format(ex),
                    "status": "500",
                }

    def create_nvml_route(self, app: FastAPI, component: Dict[str, Any]):
        """
        Create NVML routes for the application.

        Args:
            app (FastAPI): The FastAPI application.
            component (Dict[str, Any]): The component for which the routes are being created.
        """

        @app.get("/nvml")
        async def get_nvml_info(
            user: Union[None, UserInDB] = Depends(self.get_auth_dependency())
        ):
            try:
                print("[/nvml]: get nvml info...")
                response_dict = component["component"].nvml.get()
                return response_dict
            except Exception as ex:
                return {
                    "log": "Failed to get nvml info: {}".format(ex),
                    "status": "500",
                }

    def run(self):
        """
        Run the application.
        """
        app = FastAPI()

        app.add_middleware(
            CORSMiddleware,
            allow_origins=["*"],
            allow_credentials=True,
            allow_methods=["*"],
            allow_headers=["*"],
        )

        @app.post("/token")
        def login(credentials: HTTPBasicCredentials = Depends(oauth_scheme)):
            user = self.authenticate_user(
                self._fake_users_db, credentials.username, credentials.password
            )
            if not user:
                raise HTTPException(
                    status_code=status.HTTP_401_UNAUTHORIZED,
                    detail="Incorrect username or password",
                    headers={"WWW-Authenticate": "Basic"},
                )
            return {"message": "Logged in successfully"}

        @app.get("/components")
        async def get_components(
            user: Union[None, UserInDB] = Depends(self.get_auth_dependency())
        ):
            return JSONResponse(
                [
                    {
                        "id": component["id"],
                        "svelte_component": component["svelte_component"],
                        "props": component["props"],
                    }
                    for component in self.components
                ]
            )

        @app.get("/file_exists/")
        async def check_file_exists(
            file_name: str,
            user: Union[None, UserInDB] = Depends(self.get_auth_dependency()),
        ):
            try:
                file_path = f"{os.getcwd()}/{file_name}"
                file_exists = os.path.exists(file_path)
                return {"log": f"Check if {file_name} exists succeeded.", "file_exists": file_exists, "status": "200"}
            except Exception as ex:
                return {"log": f"Check if {file_name} exists failed: {ex}", "status": "500"}

        def create_data_route(id: str, data_source: Any):
            """
            Create data route for the application.

            Args:
                id (str): The id of the data source.
                data_source (Any): The data source.
            """

            @app.get(f"/data/{id}")
            async def get_data(
                user: Union[None, UserInDB] = Depends(self.get_auth_dependency())
            ):
                data = data_source.fetch_func()
                return JSONResponse(data)

        for id, data_source in self.data_sources.items():
            create_data_route(id, data_source)

        for component in self.components:
            if component["svelte_component"] == "Chatbot":
                self.create_chatbot_route(app, component)
            if component["svelte_component"] == "Feedback":
                self.create_feedback_route(app, component)
            if component["svelte_component"] == "Compare":
                self.create_chatbot_comparator_route(app, component)
            if component["svelte_component"] == "RetrievalQA":
                self.create_qa_retrieval_route(app, component)
            if component["svelte_component"] == "Nvml":
                self.create_nvml_route(app, component)

        app.mount(
            "/",
            StaticFiles(
                directory=os.path.join(
                    os.path.dirname(os.path.realpath(__file__)), "frontend/dist"
                ),
                html=True,
            ),
            name="static",
        )

        @app.get("/{path:path}")
        async def read_item(
            path: str,
            user: Union[None, UserInDB] = Depends(self.get_auth_dependency()),
        ):
            return {"path": path}

        # debug mode should be set to False in production because
        # it will start two processes when debug mode is enabled.

        start_event = AppStartEvent(
            start_time=time.time(), date_time=datetime.utcfromtimestamp(time.time())
        )
        self._telemetry.capture(start_event)

        if self._share:
            import nest_asyncio

            nest_asyncio.apply()
            command = f"ssh -o StrictHostKeyChecking=no -R 80:{self._host}:{self._port} nokey@localhost.run"
            process = subprocess.Popen(
                command,
                stdout=subprocess.PIPE,
                stderr=subprocess.PIPE,
                shell=True,
                text=True,
            )
            # Get the public URL without waiting for the process to complete
            while True:
                line = process.stdout.readline()

                if not line:
                    break
                # return url
                match = re.search(r"(\bhttp[s]?://[^\s]+)", line)
                if match:
                    public_url = match.group(1)
                    print("Public URL:", public_url)
                    break

            # The process will continue to run in the background here
            import uvicorn

            uvicorn.run(app, host=self._host, port=self._port)
            print("Stopping server...")

            # Once done, you may choose to terminate the ssh process
            process.terminate()
        else:
            import uvicorn

            uvicorn.run(app, host=self._host, port=self._port)
        self._telemetry.capture(
            AppStopEvent(
                end_time=time.time(),
                date_time=datetime.utcfromtimestamp(time.time()),
                duration=time.time() - start_event.start_time,
            )
        )<|MERGE_RESOLUTION|>--- conflicted
+++ resolved
@@ -644,7 +644,6 @@
             try:
                 print("[/retrieval]: model inference.....", request_body.prompt)
                 component["component"].retrieval_model.re_init(request_body.file_names)
-<<<<<<< HEAD
                 output = component["component"].retrieval_model.run_with_return_source_documents({"query": request_body.prompt})
                 print('output', output, output["result"])
                 if "source_documents" not in output:
@@ -652,15 +651,6 @@
                     source = ["N/A"]
                     source_content = ["N/A"]
                 elif output["source_documents"] == []:
-=======
-                output = component[
-                    "component"
-                ].retrieval_model.run_with_return_source_documents(
-                    {"query": request_body.prompt}
-                )
-                print("output", output, output["result"])
-                if output["source_documents"] == []:
->>>>>>> 552eaa2e
                     source = ["N/A"]
                     source_content = ["N/A"]
                 else:
