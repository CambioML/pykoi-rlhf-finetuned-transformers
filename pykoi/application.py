"""Application module."""
import asyncio
import os
import re
import socket
import subprocess
import threading
import time

from datetime import datetime
from typing import List, Optional, Any, Dict, Union
from fastapi import FastAPI, Depends, HTTPException, UploadFile, status
from fastapi.security import HTTPBasic, HTTPBasicCredentials
from passlib.context import CryptContext
from fastapi.responses import JSONResponse
from fastapi.staticfiles import StaticFiles
from pydantic import BaseModel
from pyngrok import ngrok
from starlette.middleware.cors import CORSMiddleware
from pykoi.interactives.chatbot import Chatbot
from pykoi.telemetry.telemetry import Telemetry
from pykoi.telemetry.events import AppStartEvent, AppStopEvent
from pykoi.chat.db.constants import QA_LIST_SEPARATOR


oauth_scheme = HTTPBasic()


class UpdateQATable(BaseModel):
    id: int
    vote_status: str

class UpdateRAGTable(BaseModel):
    id: int
    vote_status: str

class UpdateQATableAnswer(BaseModel):
    id: int
    new_answer: str

class UpdateRAGTableAnswer(BaseModel):
    id: int
    new_answer: str

class RankingTableUpdate(BaseModel):
    question: str
    up_ranking_answer: str
    low_ranking_answer: str


class InferenceRankingTable(BaseModel):
    n: Optional[int] = 2


class ModelAnswer(BaseModel):
    model: str
    qid: int
    rank: int
    answer: str


class ComparatorInsertRequest(BaseModel):
    data: List[ModelAnswer]


class RetrievalNewMessage(BaseModel):
    prompt: str
    file_names: List[str]


class UserInDB:
    def __init__(self, username: str, hashed_password: str):
        self.username = username
        self.hashed_password = hashed_password


class Application:
    """
    The Application class.
    """

    def __init__(
        self,
        share: bool = False,
        debug: bool = False,
        username: Union[None, str, List] = None,
        password: Union[None, str, List] = None,
        host: str = "127.0.0.1",
        port: int = 5000,
        enable_telemetry: bool = True,
    ):
        """
        Initialize the Application.

        Args:
            share (bool, optional): If True, the application will be shared via ngrok. Defaults to False.
            debug (bool, optional): If True, the application will run in debug mode. Defaults to False.
            username (str, optional): The username for authentication. Defaults to None.
            password (str, optional): The password for authentication. Defaults to None.
            host (str): The host to run the application on. Defaults to None.
            port (int): The port to run the application on. Defaults to None.
            enable_telemetry (bool, optional): If True, enable_telemetry will be enabled. Defaults to True.
        """
        self._debug = debug
        self._share = share
        self._host = host
        self._port = port
        self.data_sources = {}
        self.components = []
        if username and password:
            self._auth = True
        else:
            self._auth = False
        if isinstance(username, str):
            username = [username]
        if isinstance(password, str):
            password = [password]
        if (
            username is not None
            and password is not None
            and len(username) != len(password)
        ):
            raise ValueError("The length of username and password must be the same.")
        self._pwd_context = CryptContext(schemes=["bcrypt"], deprecated="auto")

        self._fake_users_db = {}
        if username is not None and password is not None:
            for user_name, pass_word in zip(username, password):
                self._fake_users_db[user_name] = UserInDB(
                    username=user_name,
                    hashed_password=self._pwd_context.hash(pass_word),
                )
        self._telemetry = Telemetry(enable_telemetry)

    def authenticate_user(self, fake_db, username: str, password: str):
        if self._auth:
            user = fake_db.get(username)
            if not user:
                return False
            if not self._pwd_context.verify(password, user.hashed_password):
                return False
            return user
        else:
            return "no_auth"

    def auth_required(self, credentials: HTTPBasicCredentials = Depends(oauth_scheme)):
        user = self.authenticate_user(
            self._fake_users_db, credentials.username, credentials.password
        )
        if not user:
            raise HTTPException(
                status_code=status.HTTP_401_UNAUTHORIZED,
                detail="Incorrect username or password",
                headers={"WWW-Authenticate": "Basic"},
            )
        return user

    def dummy_auth(self):
        return None

    def get_auth_dependency(self):
        if self._auth:
            return self.auth_required
        else:
            return self.dummy_auth

    def add_component(self, component: Any):
        """
        Add a component to the application.

        Args:
            component (Any): The component to be added.
        """
        # TODO (Jojo): remove component Dropdown check
        from pykoi.component.base import Dropdown

        if component.data_source:
            self.data_sources[component.id] = component.data_source
            # set data_endpoint if it's a Dropdown component
            if isinstance(component, Dropdown):
                component.props["data_endpoint"] = component.id
        self.components.append(
            {
                "id": component.id,
                "component": component,
                "svelte_component": component.svelte_component,
                "props": component.props,
            }
        )

    def create_chatbot_route(self, app: FastAPI, component: Dict[str, Any]):
        """
        Create chatbot routes for the application.

        Args:
            app (FastAPI): The FastAPI application.
            component (Dict[str, Any]): The component for which the routes are being created.
        """

        @app.post("/chat/{message}")
        async def inference(
            message: str,
            user: Union[None, UserInDB] = Depends(self.get_auth_dependency()),
        ):
            try:
                output = component["component"].model.predict(message)[0]
                # insert question and answer into database
                id = component["component"].database.insert_question_answer(
                    message, output
                )
                return {
                    "id": id,
                    "log": "Inference complete",
                    "status": "200",
                    "question": message,
                    "answer": output,
                }
            except Exception as ex:
                return {"log": f"Inference failed: {ex}", "status": "500"}

        @app.post("/chat/qa_table/update")
        async def update_qa_table(
            request_body: UpdateQATable,
            user: Union[None, UserInDB] = Depends(self.get_auth_dependency()),
        ):
            try:
                print("updating QA vote")
                component["component"].database.update_vote_status(
                    request_body.id, request_body.vote_status
                )
                return {"log": "Table updated", "status": "200"}
            except Exception as ex:
                return {"log": f"Table update failed: {ex}", "status": "500"}

        @app.post("/chat/qa_table/update_answer")
        async def update_qa_table_response(
            request_body: UpdateQATableAnswer,
            user: Union[None, UserInDB] = Depends(self.get_auth_dependency()),
        ):
            try:
                component["component"].database.update_answer(
                    request_body.id, request_body.new_answer
                )
                print("/chat/qa_table/update_answer", request_body.id, request_body.new_answer)
                return {"log": "Table response updated", "new_answer": request_body.new_answer, "status": "200"}
            except Exception as ex:
                return {"log": f"Table update failed: {ex}", "status": "500"}

        @app.get("/chat/qa_table/close")
        async def close_qa_table(
            user: Union[None, UserInDB] = Depends(self.get_auth_dependency())
        ):
            try:
                component["component"].database.close_connection()
                return {"log": "Table closed", "status": "200"}
            except Exception as ex:
                return {"log": f"Table close failed: {ex}", "status": "500"}

        @app.post("/chat/multi_responses/{message}")
        async def inference_ranking_table(
            message: str,
            request_body: InferenceRankingTable,
            user: Union[None, UserInDB] = Depends(self.get_auth_dependency()),
        ):
            try:
                num_of_response = request_body.n
                output = component["component"].model.predict(message, num_of_response)
                # Check the type of each item in the output list
                return {
                    "log": "Inference complete",
                    "status": "200",
                    "question": message,
                    "answer": output,
                }
            except Exception as ex:
                return {"log": f"Inference failed: {ex}", "status": "500"}

        @app.post("/chat/ranking_table/update")
        async def update_ranking_table(
            request_body: RankingTableUpdate,
            user: Union[None, UserInDB] = Depends(self.get_auth_dependency()),
        ):
            try:
                component["component"].database.insert_ranking(
                    request_body.question,
                    request_body.up_ranking_answer,
                    request_body.low_ranking_answer,
                )
                return {"log": "Table updated", "status": "200"}
            except Exception as ex:
                return {"log": f"Table update failed: {ex}", "status": "500"}

        @app.get("/chat/ranking_table/retrieve")
        async def retrieve_ranking_table(
            user: Union[None, UserInDB] = Depends(self.get_auth_dependency())
        ):
            try:
                print("retrieve_ranking_table")
                rows = component["component"].database.retrieve_all_question_answers()
                return {"rows": rows, "log": "Table retrieved", "status": "200"}
            except Exception as ex:
                return {"log": f"Table retrieval failed: {ex}", "status": "500"}

        @app.post("/chat/rag_table/update")
        async def update_rag_table(
            request_body: UpdateRAGTable,
            user: Union[None, UserInDB] = Depends(self.get_auth_dependency()),
        ):
            try:
                print("updating RAG vote")
                component["component"].database.update_vote_status(
                    request_body.id, request_body.vote_status
                )
                return {"log": "Table updated", "status": "200"}
            except Exception as ex:
                return {"log": f"Table update failed: {ex}", "status": "500"}

        @app.post("/chat/rag_table/update_answer")
        async def update_rag_table_response(
            request_body: UpdateRAGTableAnswer,
            user: Union[None, UserInDB] = Depends(self.get_auth_dependency()),
        ):
            try:
                component["component"].database.update_answer(
                    request_body.id, request_body.new_answer
                )
                print("/chat/rag_table/update_answer", request_body.id, request_body.new_answer)
                return {"log": "Table response updated", "new_answer": request_body.new_answer, "status": "200"}
            except Exception as ex:
                return {"log": f"Table update failed: {ex}", "status": "500"}

        @app.get("/chat/rag_table/retrieve")
        async def retrieve_rag_table(
            user: Union[None, UserInDB] = Depends(self.get_auth_dependency())
        ):
            try:
                rows = component["component"].database.retrieve_all_question_answers()
                modified_rows = []
                for row in rows:
                    row_list = list(row)  # Convert the tuple to a list
                    row_list[5] = row_list[5].split(QA_LIST_SEPARATOR)
                    row_list[6] = row_list[6].split(QA_LIST_SEPARATOR)
                    row_list[7] = row_list[7].split(QA_LIST_SEPARATOR)
                    modified_rows.append(row_list)  # Append the modified list to the new list
                return {"rows": modified_rows, "log": "RAG Table retrieved", "status": "200"}
            except Exception as ex:
                return {"log": f"Table retrieval failed: {ex}", "status": "500"}

    def create_feedback_route(self, app: FastAPI, component: Dict[str, Any]):
        """
        Create feedback routes for the application.

        Args:
            app (FastAPI): The FastAPI application.
            component (Dict[str, Any]): The component for which the routes are being created.
        """

        @app.get("/chat/qa_table/retrieve")
        async def retrieve_qa_table(
            user: Union[None, UserInDB] = Depends(self.get_auth_dependency())
        ):
            try:
                rows = component["component"].database.retrieve_all_question_answers()
                return {"rows": rows, "log": "Table retrieved", "status": "200"}
            except Exception as ex:
                return {"log": f"Table retrieval failed: {ex}", "status": "500"}

        @app.get("/chat/ranking_table/close")
        async def close_ranking_table(
            user: Union[None, UserInDB] = Depends(self.get_auth_dependency())
        ):
            try:
                component["component"].database.close_connection()
                return {"log": "Table closed", "status": "200"}
            except Exception as ex:
                return {"log": f"Table close failed: {ex}", "status": "500"}

    def create_chatbot_comparator_route(self, app: FastAPI, component: Dict[str, Any]):
        """
        Create chatbot comparator routes for the application.

        Args:
            app (FastAPI): The FastAPI application.
            component (Dict[str, Any]): The component for which the routes are being created.
        """

        @app.post("/chat/comparator/{message}")
        async def compare(
            message: str,
            user: Union[None, UserInDB] = Depends(self.get_auth_dependency()),
        ):
            try:
                output_dict = {}
                # insert question and answer into database
                qid = component["component"].question_db.insert(
                    question=message,
                )
                # TODO: refactor to run multiple models in parallel using threading
                for model_name, model in component["component"].models.items():
                    output = model.predict(message)[0]
                    # TODO: refactor this into using another comparator database
                    output_dict[model_name] = output
                    component["component"].comparator_db.insert(
                        model=model_name,
                        qid=qid,
                        rank=1,  # default rank is 1
                        answer=output,
                    )
                return {
                    "qid": qid,
                    "log": "Inference complete",
                    "status": "200",
                    "question": message,
                    "answer": output_dict,
                }
            except Exception as ex:
                return {"log": f"Inference failed: {ex}", "status": "500"}

        @app.post("/chat/comparator/db/update")
        async def update_comparator(
            request: ComparatorInsertRequest,
            user: Union[None, UserInDB] = Depends(self.get_auth_dependency()),
        ):
            print("REQ", request.data)
            try:
                for model_answer in request.data:
                    component["component"].comparator_db.update(
                        model=model_answer.model,
                        qid=model_answer.qid,
                        rank=model_answer.rank,
                    )
                return {"log": "Table updated", "status": "200"}
            except Exception as ex:
                return {"log": f"Table update failed: {ex}", "status": "500"}

        @app.get("/chat/comparator/db/retrieve")
        async def retrieve_comparator(
            user: Union[None, UserInDB] = Depends(self.get_auth_dependency())
        ):
            try:
                rows = component["component"].comparator_db.retrieve_all()
                data = []
                for row in rows:
                    _, model_name, qid, rank, answer, _ = row

                    data.append(
                        {
                            "model": model_name,
                            "qid": qid,
                            "rank": rank,
                            "answer": answer,
                        }
                    )
                return {"data": data, "log": "Table retrieved", "status": "200"}
            except Exception as ex:
                return {"log": f"Table retrieval failed: {ex}", "status": "500"}

        @app.get("/chat/comparator/db/close")
        async def close_comparator(
            user: Union[None, UserInDB] = Depends(self.get_auth_dependency())
        ):
            try:
                component["component"].question_db.close_connection()
                component["component"].comparator_db.close_connection()
                return {"log": "Table closed", "status": "200"}
            except Exception as ex:
                return {"log": f"Table close failed: {ex}", "status": "500"}

    def create_qa_retrieval_route(self, app: FastAPI, component: Dict[str, Any]):
        """
        Create QA retrieval routes for the application.

        Args:
            app (FastAPI): The FastAPI application.
            component (Dict[str, Any]): The component for which the routes are being created.
        """

        @app.get("/retrieval/file/get")
        async def get_files(
            user: Union[None, UserInDB] = Depends(self.get_auth_dependency())
        ):
            print("[/retrieval/file/get]: getting files...")
            # create folder if it doesn't exist
            dir_path = os.environ["DOC_PATH"]
            if not os.path.exists(dir_path):
                os.makedirs(dir_path)
            files = os.listdir(dir_path)

            # Create a list of dictionaries, each containing the file's name, size and type
            file_data = []
            for file in files:
                size = os.path.getsize(
                    os.path.join(dir_path, file)
                )  # get size of file in bytes
                _, ext = os.path.splitext(
                    file
                )  # split the file name into name and extension
                file_data.append(
                    {
                        "name": file,
                        "size": size,
                        "type": ext[1:],  # remove the period from the extension
                    }
                )
            return {"files": file_data}

        @app.post("/retrieval/file/upload")
        async def upload_files(
            files: List[UploadFile],
            user: Union[None, UserInDB] = Depends(self.get_auth_dependency()),
        ):
            try:
                # create folder if it doesn't exist
                if not os.path.exists(os.getenv("DOC_PATH")):
                    os.makedirs(os.getenv("DOC_PATH"))

                print("[/retrieval/file/upload]: upload files...")
                # Check if any file is sent
                if not files:
                    raise HTTPException(status_code=400, detail="No file part")

                filenames = []
                # Iterate over each file
                for file in files:
                    # Check if file is selected
                    if not file.filename:
                        raise HTTPException(status_code=400, detail="No selected file")

                    print(f"[/retrieval/file/upload]: saving file {file.filename}")
                    # Save or process the file
                    with open(
                        os.path.join(os.getenv("DOC_PATH"), file.filename), "wb"
                    ) as buffer:
                        buffer.write(await file.read())
                    filenames.append(file.filename)

                # List all files in the DOC_PATH directory
                file_list = os.listdir(os.getenv("DOC_PATH"))

                return JSONResponse(
                    {"status": "ok", "filenames": filenames, "files": file_list}
                )

            except Exception as e:
                return JSONResponse({"status": "error", "message": str(e)})

        @app.post("/retrieval/vector_db/index")
        async def index_vector_db(
            user: Union[None, UserInDB] = Depends(self.get_auth_dependency())
        ):
            try:
                print("[/retrieval/vector_db/index]: indexing files...")
                component["component"].vector_db.index()
                return {"log": "Indexing complete", "status": "200"}
            except Exception as ex:
                return {"log": f"Indexing failed: {ex}", "status": "500"}

        @app.post("/retrieval/new_message")
        async def inference(
            request_body: RetrievalNewMessage,
            user: Union[None, UserInDB] = Depends(self.get_auth_dependency()),
        ):
            try:
                print("[/retrieval]: model inference.....", request_body.prompt)
                component["component"].retrieval_model.re_init(request_body.file_names)
<<<<<<< HEAD
                output = component[
                    "component"
                ].retrieval_model.run_with_return_source_documents(
                    {"query": request_body.prompt}
                )
                id = component["component"].database.insert_question_answer(
                    request_body.prompt, output["result"]
                )
                print("output", output, output["result"])
=======
                output = component["component"].retrieval_model.run_with_return_source_documents({"query": request_body.prompt})
                print('output', output, output["result"])
>>>>>>> 9b64d82a
                if output["source_documents"] == []:
                    source = ["N/A"]
                    source_content = ["N/A"]
                else:
<<<<<<< HEAD
                    source = output["source_documents"][0].metadata.get(
                        "file_name", "No file name found"
                    )
                    source_content = (
                        "1. "
                        + output["source_documents"][0].page_content
                        + "\n2. "
                        + output["source_documents"][1].page_content
                    )
=======
                    source = []
                    source_content = []
                    for source_document in output["source_documents"]:
                        source.append(source_document.metadata.get('file_name', 'No file name found'))
                        source_content.append(source_document.page_content)
                id = component["component"].database.insert_question_answer(
                    request_body.prompt, output["result"], request_body.file_names, source, source_content
                )
>>>>>>> 9b64d82a
                return {
                    "id": id,
                    "log": "Inference complete",
                    "status": "200",
                    "question": request_body.prompt,
                    "answer": output["result"],
                    "source": source,
                    "source_content": source_content,
                }

            except Exception as ex:
                return {"log": f"Inference failed: {ex}", "status": "500"}

        @app.get("/retrieval/{message}")
        async def inference(
            message: str,
            user: Union[None, UserInDB] = Depends(self.get_auth_dependency()),
        ):
            try:
                print("[/retrieval]: model inference...")
                output = component["component"].retrieval_model.run(message)
                id = component["component"].database.insert_question_answer(
                    message, output
                )
                return {
                    "id": id,
                    "log": "Inference complete",
                    "status": "200",
                    "question": message,
                    "answer": output,
                }
            except Exception as ex:
                return {"log": f"Inference failed: {ex}", "status": "500"}

        @app.get("/retrieval/vector_db/get")
        async def get_vector_db(
            user: Union[None, UserInDB] = Depends(self.get_auth_dependency())
        ):
            try:
                print("[/retrieval/vector_db/get]: get embedding...")
                response_dict = component["component"].vector_db.get_embedding()
                return response_dict
            except Exception as ex:
                return {
                    "log": "Failed to get embedding: {}".format(ex),
                    "status": "500",
                }

    def create_nvml_route(self, app: FastAPI, component: Dict[str, Any]):
        """
        Create NVML routes for the application.

        Args:
            app (FastAPI): The FastAPI application.
            component (Dict[str, Any]): The component for which the routes are being created.
        """

        @app.get("/nvml")
        async def get_nvml_info(
            user: Union[None, UserInDB] = Depends(self.get_auth_dependency())
        ):
            try:
                print("[/nvml]: get nvml info...")
                response_dict = component["component"].nvml.get()
                return response_dict
            except Exception as ex:
                return {
                    "log": "Failed to get nvml info: {}".format(ex),
                    "status": "500",
                }

    def run(self):
        """
        Run the application.
        """
        app = FastAPI()

        app.add_middleware(
            CORSMiddleware,
            allow_origins=["*"],
            allow_credentials=True,
            allow_methods=["*"],
            allow_headers=["*"],
        )

        @app.post("/token")
        def login(credentials: HTTPBasicCredentials = Depends(oauth_scheme)):
            user = self.authenticate_user(
                self._fake_users_db, credentials.username, credentials.password
            )
            if not user:
                raise HTTPException(
                    status_code=status.HTTP_401_UNAUTHORIZED,
                    detail="Incorrect username or password",
                    headers={"WWW-Authenticate": "Basic"},
                )
            return {"message": "Logged in successfully"}

        @app.get("/components")
        async def get_components(
            user: Union[None, UserInDB] = Depends(self.get_auth_dependency())
        ):
            return JSONResponse(
                [
                    {
                        "id": component["id"],
                        "svelte_component": component["svelte_component"],
                        "props": component["props"],
                    }
                    for component in self.components
                ]
            )

        def create_data_route(id: str, data_source: Any):
            """
            Create data route for the application.

            Args:
                id (str): The id of the data source.
                data_source (Any): The data source.
            """

            @app.get(f"/data/{id}")
            async def get_data(
                user: Union[None, UserInDB] = Depends(self.get_auth_dependency())
            ):
                data = data_source.fetch_func()
                return JSONResponse(data)

        for id, data_source in self.data_sources.items():
            create_data_route(id, data_source)

        for component in self.components:
            if component["svelte_component"] == "Chatbot":
                self.create_chatbot_route(app, component)
            if component["svelte_component"] == "Feedback":
                self.create_feedback_route(app, component)
            if component["svelte_component"] == "Compare":
                self.create_chatbot_comparator_route(app, component)
            if component["svelte_component"] == "RetrievalQA":
                self.create_qa_retrieval_route(app, component)
            if component["svelte_component"] == "Nvml":
                self.create_nvml_route(app, component)

        app.mount(
            "/",
            StaticFiles(
                directory=os.path.join(
                    os.path.dirname(os.path.realpath(__file__)), "frontend/dist"
                ),
                html=True,
            ),
            name="static",
        )

        @app.get("/{path:path}")
        async def read_item(
            path: str,
            user: Union[None, UserInDB] = Depends(self.get_auth_dependency()),
        ):
            return {"path": path}

        # debug mode should be set to False in production because
        # it will start two processes when debug mode is enabled.

        # Set the ngrok tunnel if share is True
        start_event = AppStartEvent(
            start_time=time.time(), date_time=datetime.utcfromtimestamp(time.time())
        )
        self._telemetry.capture(start_event)

        if self._share:
            import nest_asyncio

            nest_asyncio.apply()
            command = f"ssh -o StrictHostKeyChecking=no -R 80:{self._host}:{self._port} nokey@localhost.run"
            process = subprocess.Popen(
                command,
                stdout=subprocess.PIPE,
                stderr=subprocess.PIPE,
                shell=True,
                text=True,
            )
            # Get the public URL without waiting for the process to complete
            while True:
                line = process.stdout.readline()

                if not line:
                    break
                # return url
                match = re.search(r"(\bhttp[s]?://[^\s]+)", line)
                if match:
                    public_url = match.group(1)
                    print("Public URL:", public_url)
                    break

            # The process will continue to run in the background here
            import uvicorn

            uvicorn.run(app, host=self._host, port=self._port)
            print("Stopping server...")

            # Once done, you may choose to terminate the ssh process
            process.terminate()
        else:
            import uvicorn

            uvicorn.run(app, host=self._host, port=self._port)
        self._telemetry.capture(
            AppStopEvent(
                end_time=time.time(),
                date_time=datetime.utcfromtimestamp(time.time()),
                duration=time.time() - start_event.start_time,
            )
        )

    def display(self):
        """
        Run the application.
        """
        print("hey2")
        import nest_asyncio

        nest_asyncio.apply()
        app = FastAPI()

        app.add_middleware(
            CORSMiddleware,
            allow_origins=["*"],
            allow_credentials=True,
            allow_methods=["*"],
            allow_headers=["*"],
        )

        @app.post("/token")
        def login(credentials: HTTPBasicCredentials = Depends(oauth_scheme)):
            user = self.authenticate_user(
                self._fake_users_db, credentials.username, credentials.password
            )
            if not user:
                raise HTTPException(
                    status_code=status.HTTP_401_UNAUTHORIZED,
                    detail="Incorrect username or password",
                    headers={"WWW-Authenticate": "Basic"},
                )
            return {"message": "Logged in successfully"}

        @app.get("/components")
        async def get_components(
            user: Union[None, UserInDB] = Depends(self.get_auth_dependency())
        ):
            return JSONResponse(
                [
                    {
                        "id": component["id"],
                        "svelte_component": component["svelte_component"],
                        "props": component["props"],
                    }
                    for component in self.components
                ]
            )

        def create_data_route(id: str, data_source: Any):
            """
            Create data route for the application.

            Args:
                id (str): The id of the data source.
                data_source (Any): The data source.
            """

            @app.get(f"/data/{id}")
            async def get_data(
                user: Union[None, UserInDB] = Depends(self.get_auth_dependency())
            ):
                data = data_source.fetch_func()
                return JSONResponse(data)

        for id, data_source in self.data_sources.items():
            create_data_route(id, data_source)

        for component in self.components:
            if component["svelte_component"] == "Chatbot":
                self.create_chatbot_route(app, component)
            if component["svelte_component"] == "Feedback":
                self.create_feedback_route(app, component)
            if component["svelte_component"] == "Compare":
                self.create_chatbot_comparator_route(app, component)

        app.mount(
            "/",
            StaticFiles(
                directory=os.path.join(
                    os.path.dirname(os.path.realpath(__file__)), "frontend/dist"
                ),
                html=True,
            ),
            name="static",
        )

        @app.get("/{path:path}")
        async def read_item(
            path: str, user: Union[None, UserInDB] = Depends(self.get_auth_dependency())
        ):
            return {"path": path}

        # debug mode should be set to False in production because
        # it will start two processes when debug mode is enabled.

        # Set the ngrok tunnel if share is True
        if self._share:
            public_url = ngrok.connect(self._port)
            print("Public URL:", public_url)
            import uvicorn

            uvicorn.run(app, host=self._host, port=self._port)
            print("Stopping server...")
            ngrok.disconnect(public_url)
        else:
            import uvicorn

            def run_uvicorn():
                uvicorn.run(app, host=self._host, port=self._port)

            t = threading.Thread(target=run_uvicorn)
            t.start()
            return Chatbot()(port=self._host)<|MERGE_RESOLUTION|>--- conflicted
+++ resolved
@@ -563,35 +563,12 @@
             try:
                 print("[/retrieval]: model inference.....", request_body.prompt)
                 component["component"].retrieval_model.re_init(request_body.file_names)
-<<<<<<< HEAD
-                output = component[
-                    "component"
-                ].retrieval_model.run_with_return_source_documents(
-                    {"query": request_body.prompt}
-                )
-                id = component["component"].database.insert_question_answer(
-                    request_body.prompt, output["result"]
-                )
-                print("output", output, output["result"])
-=======
                 output = component["component"].retrieval_model.run_with_return_source_documents({"query": request_body.prompt})
                 print('output', output, output["result"])
->>>>>>> 9b64d82a
                 if output["source_documents"] == []:
                     source = ["N/A"]
                     source_content = ["N/A"]
                 else:
-<<<<<<< HEAD
-                    source = output["source_documents"][0].metadata.get(
-                        "file_name", "No file name found"
-                    )
-                    source_content = (
-                        "1. "
-                        + output["source_documents"][0].page_content
-                        + "\n2. "
-                        + output["source_documents"][1].page_content
-                    )
-=======
                     source = []
                     source_content = []
                     for source_document in output["source_documents"]:
@@ -600,7 +577,6 @@
                 id = component["component"].database.insert_question_answer(
                     request_body.prompt, output["result"], request_body.file_names, source, source_content
                 )
->>>>>>> 9b64d82a
                 return {
                     "id": id,
                     "log": "Inference complete",
