--- conflicted
+++ resolved
@@ -17,11 +17,7 @@
     dataset_type="huggingface", 
     dataset_name="goldmermaid/stack_exchange_rank_10k_dataset",
     dataset_subset_rl="data",
-<<<<<<< HEAD
     reward_model_path="models/rlhf_step2_rw/", #"cambioml/rlhf_reward_model",
-=======
-    reward_model_path="cambioml/rlhf-reward-model",
->>>>>>> c93083db
     save_freq=1,
     ppo_batch_size=32,
     ppo_epochs=4,
